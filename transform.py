import pandas as pd
import numpy as np
from datetime import datetime

# -----------------------------
# Config / mappings
# -----------------------------
INPUT_FILE = "Book1.xlsx"
OUTPUT_FILE = "Book2.xlsx" 
UNCLASSIFIED_FILE = "unclassified_words.txt"

# Keywords found in "Nature Goods" (nature has priority)
CATEGORY_KEYWORDS = {
    "MEAT": ["meat", "beef", "goat", "mutton", "pork", "chicken", "nyama", "frozen meat", "chilled meat", "sheep", "goat carcass"],
    "FISH": ["fish", "samaki", "tilapia", "sardines", "dagaa"],
    "CRABS/LOBSTER": ["lobster", "crab", "kamba"],
    "FLOWERS": ["flower", "rose", "maua", "carnation", "tulip"],
    "VEGETABLES": ["vegetable", "vegetables", "veg", "mboga"],
    "AVOCADO": ["avocado", "parachichi"],
    "VALUABLES": ["valuable", "valuables", "jewelry", "cash", "money", "gold"],
    "COURIER": ["courier", "parcel", "express", "ems"],
    "P.O.MAIL": ["mail", "postal", "posta"],
    "PER/COL": ["perishable", "perishables", "chilled", "frozen", "fresh", "col"],
}

# SHC mapping (codes -> category). If a code maps to multiple categories in practice,
# choose a default here (nature will override it when present).
SHC_MAP = {
    "PEM": "MEAT",
    "PES": "FISH",       # PES => default FISH (nature can override to CRABS/LOBSTER)
    "PEF": "FLOWERS",
    "FLW": "FLOWERS",
    "AVI": "AVOCADO",
    "COL": "PER/COL",
    "PER": "PER/COL",
    "MAL": "P.O.MAIL",
    "COU": "COURIER",
    "VAL": "VALUABLES",
    "DG": "DG",
    "GEN": "G. CARGO",
    "GCR": "G. CARGO",
    "NWP": "G. CARGO",
    "RCM": "DG",
    "RRY": "DG",
    "RCL": "DG",
    "RMD": "DG",
    "FRO": "PER/COL",
    "RFL": "DG",
    "HUM": "G. CARGO",
    "RNG": "DG", 
    "RIS": "DG",
}

# Output column layout (sector will be left empty)
OUTPUT_COLUMNS = [
    "DATE", "AIRLINE", "FLIGHT No", "SECTOR", "F/CATEGORY",
    "G. CARGO", "VEGETABLES", "AVOCADO", "FISH", "MEAT", "VALUABLES",
    "FLOWERS", "PER/COL", "DG", "CRABS/LOBSTER", "P.O.MAIL", "COURIER",
    "G. AWBs", "VAL AWBs", "VEGETABLES AWBs", "AVOCADO AWBs", "FISH AWBs",
    "MEAT AWBs", "COURIER AWBs", "CRAB/LOBSTER AWBs", "FLOWERS AWBs",
    "PER/COL AWBs", "DG AWBs", "P.O.MAIL AWBs", "TOTAL AWBs", "TOTAL WEIGHT"
]

# AWB counters mapping (category -> AWB column)
AWB_COL_MAP = {
    "G. CARGO": "G. AWBs",
    "VALUABLES": "VAL AWBs",
    "VEGETABLES": "VEGETABLES AWBs",
    "AVOCADO": "AVOCADO AWBs",
    "FISH": "FISH AWBs",
    "MEAT": "MEAT AWBs",
    "COURIER": "COURIER AWBs",
    "CRABS/LOBSTER": "CRAB/LOBSTER AWBs",
    "FLOWERS": "FLOWERS AWBs",
    "PER/COL": "PER/COL AWBs",
    "DG": "DG AWBs",
    "P.O.MAIL": "P.O.MAIL AWBs",
}

GENERIC_WORDS = {"perishable", "perishables", "chilled", "frozen", "fresh", "col", "per"}

# -----------------------------
# Utilities
# -----------------------------
def normalize_text(x):
    if pd.isna(x):
        return ""
    return str(x).strip()

def normalize_lower(x):
    return normalize_text(x).lower()

def ensure_log_header():
    """Ensure each run writes a timestamp header at top of log (append if exists)."""
    ts = datetime.now().strftime("%Y-%m-%d %H:%M:%S")
    header = f"\n==== Run on {ts} ====\n"
    # Create file with header if doesn't exist, else append header
    with open(UNCLASSIFIED_FILE, "a", encoding="utf-8") as f:
        f.write(header)

def log_unclassified(kind, awb, nature, shcs):
    """Append a single unclassified/conflict entry (assumes run header already written)."""
    awb_s = normalize_text(awb)
    nature_s = normalize_text(nature)
    shcs_s = normalize_text(shcs)
    with open(UNCLASSIFIED_FILE, "a", encoding="utf-8") as f:
        f.write(f"{kind} | AWB:{awb_s} | Nature:{nature_s} | SHC:{shcs_s}\n")

# -----------------------------
# Flight category logic
# -----------------------------
def classify_flight_category(carrier, flight_no):
    """
    Classify flight category based on carrier and flight number.
    """
<<<<<<< HEAD
    carrier = str(carrier).upper() if pd.notna(carrier) else ''
    flight_no = str(flight_no).upper() if pd.notna(flight_no) else ''
    
    # TC flights
    if carrier == 'TC':
        if flight_no.startswith('TC1'):
            return 'DOMESTIC'
        elif flight_no.startswith('TC2') or flight_no.startswith('TC4'):
            return 'TC-FOREIGN'
        else:
            return 'FOREIGN'
    
    # PW flights
    elif carrier == 'PW':
        if flight_no in ['PW717', 'PW721']:
            return 'PW-FOREIGN'
        else:
            return 'DOMESTIC'
    
    # All other carriers
    else:
        return 'FOREIGN'
=======
    c = normalize_text(carrier).upper()
    fn_raw = normalize_text(flight_no).upper()

    # numeric part of flight no (remove non-digits)
    fn_digits = re.sub(r"\D", "", fn_raw)

    if c == "PW":
        # check both possible representations
        if fn_raw.startswith("PW717") or fn_raw.startswith("PW721") or fn_digits.startswith("717") or fn_digits.startswith("721"):
            return "PW-FOREIGN"
        return "DOMESTIC"

    if c == "TC":
        if fn_raw.startswith("TC1") or fn_digits.startswith("1"):
            return "DOMESTIC"
        if fn_raw.startswith("TC2") or fn_digits.startswith("2") or fn_raw.startswith("TC4") or fn_digits.startswith("4"):
            return "TC-FOREIGN"
        # fallback
        return "FOREIGN"

    return "FOREIGN"

# -----------------------------
# Classification logic
# -----------------------------
def classify_goods(nature, shc_field, awb):
    """
    Priority:
      1. Nature-of-goods specific keywords -> choose that category (MEAT, FISH, etc).
      2. If nature is generic (perishable/chilled/...), use SHC to decide.
      3. If no nature, use SHC (choose from SHC_MAP tokens using a small priority list).
      4. If AWB contains 'MAL' treat as P.O.MAIL.
      5. Else log and assign G. CARGO.
    """
    nature_l = normalize_lower(nature)
    shc_raw = normalize_text(shc_field).upper()
    shc_tokens = [t for t in re.split(r"[\s,/;]+", shc_raw) if t]

    # 1) Nature-of-goods priority
    for cat, keywords in CATEGORY_KEYWORDS.items():
        for kw in keywords:
            if kw in nature_l:
                # edge: if nature says lobster/crab but SHC is PES (fish) -> keep CRABS/LOBSTER
                if cat == "FISH" and ("lobster" in nature_l or "crab" in nature_l):
                    return "CRABS/LOBSTER"
                return cat

    # 2) SHC tokens -> map to categories (collect all candidates)
    shc_cands = []
    for token in shc_tokens:
        if token in SHC_MAP:
            shc_cands.append(SHC_MAP[token])

    shc_cands = list(dict.fromkeys(shc_cands))  # unique preserve order

    # AWB rule for mail (if AWB contains MAL)
    if "MAL" in str(awb).upper():
        return "P.O.MAIL"

    # 3) If nature contains generic words (chilled/frozen/perishable...), use SHC when available
    if any(g in nature_l for g in GENERIC_WORDS) and shc_cands:
        # If SHC contains multiple categories choose sensible priority:
        priority = ["MEAT", "CRABS/LOBSTER", "FISH", "FLOWERS", "AVOCADO", "VALUABLES", "COURIER", "P.O.MAIL", "PER/COL", "DG"]
        for p in priority:
            if p in shc_cands:
                return p
        # otherwise pick first
        return shc_cands[0]

    # 4) If no nature but SHC present -> pick from shc_cands with priority
    if shc_cands:
        priority = ["MEAT", "CRABS/LOBSTER", "FISH", "FLOWERS", "AVOCADO", "VALUABLES", "COURIER", "P.O.MAIL", "PER/COL", "DG"]
        for p in priority:
            if p in shc_cands:
                return p
        return shc_cands[0]

    # 5) Nothing matched => log and default to General Cargo
    log_unclassified("UNCLASSIFIED", awb, nature, shc_field)
    return "G. CARGO"
>>>>>>> d4b1b07a

def transform_data(input_file='Book1.xlsx', output_file='Book2.xlsx'):
    """
    Main transformation function that processes Book1 format to Book2 format.
    """
    print(f"Reading {input_file}...")
    
    # Read Book1 with header at row 1 (index 1)
    df_book1 = pd.read_excel(input_file, header=0)
    
    # Clean column names
    df_book1.columns = df_book1.columns.str.strip()
    
    print(f"Total rows in Book1: {len(df_book1)}")
    
    # Initialize list for unclassified items
    unclassified_log = []
    
    # Group by Flight date, Carrier, and Flight No
    grouped = df_book1.groupby(['Flight date', 'Carrier', 'Flight No.'])
    
    # Initialize Book2 structure
    book2_data = []
    
    # Define all category columns
    category_columns = ['G. CARGO', 'VEGETABLES', 'AVOCADO', 'FISH', 'MEAT', 
                       'VALUABLES', 'FLOWERS', 'PER/COL', 'DG', 'CRABS/LOBSTER', 
                       'P.O.MAIL', 'COURIER']
    
    awb_columns = ['G. AWBs', 'VAL AWBs', 'VEGETABLES AWBs', 'AVOCADO AWBs', 
                   'FISH AWBs', 'MEAT AWBs', 'COURIER AWBs', 'CRAB/LOBSTER AWBs', 
                   'FLOWERS AWBs', 'PER/COL AWBs', 'DG AWBs']
    
    total_awb_count = 0
    
    for (flight_date, carrier, flight_no), group in grouped:
        # Initialize row for Book2
        row_data = {
            'DATE': flight_date,
            'AIRLINE': carrier,
            'FLIGHT No': flight_no,
            'SECTOR': 0,  # Leave empty/0 as specified
            'F/CATEGORY': classify_flight_category(carrier, flight_no)
        }
        
        # Initialize all weight and AWB count columns to 0
        for col in category_columns:
            row_data[col] = 0
        for col in awb_columns:
            row_data[col] = 0
        
        # Process each AWB in the group
        for _, awb_row in group.iterrows():
            category, weight = classify_cargo(awb_row, unclassified_log)
            
            # Add weight to the appropriate category
            if category in row_data:
                row_data[category] += weight
            
            # Increment AWB count for the category
            awb_col_mapping = {
                'G. CARGO': 'G. AWBs',
                'VALUABLES': 'VAL AWBs',
                'VEGETABLES': 'VEGETABLES AWBs',
                'AVOCADO': 'AVOCADO AWBs',
                'FISH': 'FISH AWBs',
                'MEAT': 'MEAT AWBs',
                'COURIER': 'COURIER AWBs',
                'CRABS/LOBSTER': 'CRAB/LOBSTER AWBs',
                'FLOWERS': 'FLOWERS AWBs',
                'PER/COL': 'PER/COL AWBs',
                'DG': 'DG AWBs',
                'P.O.MAIL': 'G. AWBs'  # P.O.MAIL counted in G. AWBs
            }
            
            if category in awb_col_mapping:
                row_data[awb_col_mapping[category]] += 1
            
            total_awb_count += 1
        
        # Calculate totals
        row_data['TOTAL AWBs'] = len(group)  # Total AWBs for this flight
        row_data['TOTAL WEIGHT'] = sum(row_data[col] for col in category_columns)
        
        book2_data.append(row_data)
    
    # Create DataFrame for Book2
    df_book2 = pd.DataFrame(book2_data)
    
    # Ensure all columns are in the correct order
    column_order = ['DATE', 'AIRLINE', 'FLIGHT No', 'SECTOR', 'F/CATEGORY'] + \
                   category_columns + awb_columns + ['TOTAL AWBs', 'TOTAL WEIGHT']
    
    # Add any missing columns with 0 values
    for col in column_order:
        if col not in df_book2.columns:
            df_book2[col] = 0
    
    df_book2 = df_book2[column_order]
    
    # Verify AWB count
    total_awbs_book2 = df_book2['TOTAL AWBs'].sum()
    print(f"\nVerification:")
    print(f"Total AWBs in Book1: {len(df_book1)}")
    print(f"Total AWBs in Book2: {total_awbs_book2}")
    print(f"Match: {'✓' if total_awbs_book2 == len(df_book1) else '✗'}")
    
    # Save Book2
    df_book2.to_excel(output_file, index=False)
    print(f"\nBook2 saved to {output_file}")
    
    # Save unclassified log
    if unclassified_log:
        log_filename = 'unclassified_words.txt'
        with open(log_filename, 'a') as f:
            f.write(f"\n{'='*50}\n")
            f.write(f"Run timestamp: {datetime.now().strftime('%Y-%m-%d %H:%M:%S')}\n")
            f.write(f"{'='*50}\n")
            for item in unclassified_log:
                f.write(f"AWB: {item['AWB']}\n")
                f.write(f"Nature Goods: {item['Nature Goods']}\n")
                f.write(f"SHCs: {item['SHCs']}\n")
                f.write(f"Timestamp: {item['Timestamp']}\n")
                f.write(f"{'-'*30}\n")
        print(f"Unclassified items logged to {log_filename} ({len(unclassified_log)} items)")
    else:
        print("No unclassified items found.")
    
    # Print summary statistics
    print(f"\nSummary Statistics:")
    print(f"Total flights processed: {len(df_book2)}")
    print(f"Total weight processed: {df_book2['TOTAL WEIGHT'].sum():,.2f} kg")
    
    # Category breakdown
    print(f"\nCategory Breakdown (Weight):")
    for col in category_columns:
        count = df_book2[col].sum()
        if count > 0:
            print(f"  {col}: {count} kg")
    

    print(f"\nCategory Breakdown (AWBs):")
    for col in awb_columns:
        count = df_book2[col].sum()
        if count > 0:
            print(f"  {col}: {count}")
    
    return df_book2
    

if __name__ == "__main__":
    # Run the transformation
    result = transform_data('Book1.xlsx', 'Book2.xlsx')
    print("\nTransformation complete!")
    print("Files created:")
    print("  - Book2.xlsx (transformed data)")
    print("  - unclassified_words.txt (log file, if any unclassified items)")<|MERGE_RESOLUTION|>--- conflicted
+++ resolved
@@ -113,30 +113,6 @@
     """
     Classify flight category based on carrier and flight number.
     """
-<<<<<<< HEAD
-    carrier = str(carrier).upper() if pd.notna(carrier) else ''
-    flight_no = str(flight_no).upper() if pd.notna(flight_no) else ''
-    
-    # TC flights
-    if carrier == 'TC':
-        if flight_no.startswith('TC1'):
-            return 'DOMESTIC'
-        elif flight_no.startswith('TC2') or flight_no.startswith('TC4'):
-            return 'TC-FOREIGN'
-        else:
-            return 'FOREIGN'
-    
-    # PW flights
-    elif carrier == 'PW':
-        if flight_no in ['PW717', 'PW721']:
-            return 'PW-FOREIGN'
-        else:
-            return 'DOMESTIC'
-    
-    # All other carriers
-    else:
-        return 'FOREIGN'
-=======
     c = normalize_text(carrier).upper()
     fn_raw = normalize_text(flight_no).upper()
 
@@ -217,156 +193,147 @@
     # 5) Nothing matched => log and default to General Cargo
     log_unclassified("UNCLASSIFIED", awb, nature, shc_field)
     return "G. CARGO"
->>>>>>> d4b1b07a
-
-def transform_data(input_file='Book1.xlsx', output_file='Book2.xlsx'):
-    """
-    Main transformation function that processes Book1 format to Book2 format.
-    """
-    print(f"Reading {input_file}...")
-    
-    # Read Book1 with header at row 1 (index 1)
-    df_book1 = pd.read_excel(input_file, header=0)
-    
-    # Clean column names
-    df_book1.columns = df_book1.columns.str.strip()
-    
-    print(f"Total rows in Book1: {len(df_book1)}")
-    
-    # Initialize list for unclassified items
-    unclassified_log = []
-    
-    # Group by Flight date, Carrier, and Flight No
-    grouped = df_book1.groupby(['Flight date', 'Carrier', 'Flight No.'])
-    
-    # Initialize Book2 structure
-    book2_data = []
-    
-    # Define all category columns
-    category_columns = ['G. CARGO', 'VEGETABLES', 'AVOCADO', 'FISH', 'MEAT', 
-                       'VALUABLES', 'FLOWERS', 'PER/COL', 'DG', 'CRABS/LOBSTER', 
-                       'P.O.MAIL', 'COURIER']
-    
-    awb_columns = ['G. AWBs', 'VAL AWBs', 'VEGETABLES AWBs', 'AVOCADO AWBs', 
-                   'FISH AWBs', 'MEAT AWBs', 'COURIER AWBs', 'CRAB/LOBSTER AWBs', 
-                   'FLOWERS AWBs', 'PER/COL AWBs', 'DG AWBs']
-    
-    total_awb_count = 0
-    
-    for (flight_date, carrier, flight_no), group in grouped:
-        # Initialize row for Book2
-        row_data = {
-            'DATE': flight_date,
-            'AIRLINE': carrier,
-            'FLIGHT No': flight_no,
-            'SECTOR': 0,  # Leave empty/0 as specified
-            'F/CATEGORY': classify_flight_category(carrier, flight_no)
-        }
-        
-        # Initialize all weight and AWB count columns to 0
-        for col in category_columns:
-            row_data[col] = 0
-        for col in awb_columns:
-            row_data[col] = 0
-        
-        # Process each AWB in the group
-        for _, awb_row in group.iterrows():
-            category, weight = classify_cargo(awb_row, unclassified_log)
-            
-            # Add weight to the appropriate category
-            if category in row_data:
-                row_data[category] += weight
-            
-            # Increment AWB count for the category
-            awb_col_mapping = {
-                'G. CARGO': 'G. AWBs',
-                'VALUABLES': 'VAL AWBs',
-                'VEGETABLES': 'VEGETABLES AWBs',
-                'AVOCADO': 'AVOCADO AWBs',
-                'FISH': 'FISH AWBs',
-                'MEAT': 'MEAT AWBs',
-                'COURIER': 'COURIER AWBs',
-                'CRABS/LOBSTER': 'CRAB/LOBSTER AWBs',
-                'FLOWERS': 'FLOWERS AWBs',
-                'PER/COL': 'PER/COL AWBs',
-                'DG': 'DG AWBs',
-                'P.O.MAIL': 'G. AWBs'  # P.O.MAIL counted in G. AWBs
-            }
-            
-            if category in awb_col_mapping:
-                row_data[awb_col_mapping[category]] += 1
-            
-            total_awb_count += 1
-        
-        # Calculate totals
-        row_data['TOTAL AWBs'] = len(group)  # Total AWBs for this flight
-        row_data['TOTAL WEIGHT'] = sum(row_data[col] for col in category_columns)
-        
-        book2_data.append(row_data)
-    
-    # Create DataFrame for Book2
-    df_book2 = pd.DataFrame(book2_data)
-    
-    # Ensure all columns are in the correct order
-    column_order = ['DATE', 'AIRLINE', 'FLIGHT No', 'SECTOR', 'F/CATEGORY'] + \
-                   category_columns + awb_columns + ['TOTAL AWBs', 'TOTAL WEIGHT']
-    
-    # Add any missing columns with 0 values
-    for col in column_order:
-        if col not in df_book2.columns:
-            df_book2[col] = 0
-    
-    df_book2 = df_book2[column_order]
-    
-    # Verify AWB count
-    total_awbs_book2 = df_book2['TOTAL AWBs'].sum()
-    print(f"\nVerification:")
-    print(f"Total AWBs in Book1: {len(df_book1)}")
-    print(f"Total AWBs in Book2: {total_awbs_book2}")
-    print(f"Match: {'✓' if total_awbs_book2 == len(df_book1) else '✗'}")
-    
-    # Save Book2
-    df_book2.to_excel(output_file, index=False)
-    print(f"\nBook2 saved to {output_file}")
-    
-    # Save unclassified log
-    if unclassified_log:
-        log_filename = 'unclassified_words.txt'
-        with open(log_filename, 'a') as f:
-            f.write(f"\n{'='*50}\n")
-            f.write(f"Run timestamp: {datetime.now().strftime('%Y-%m-%d %H:%M:%S')}\n")
-            f.write(f"{'='*50}\n")
-            for item in unclassified_log:
-                f.write(f"AWB: {item['AWB']}\n")
-                f.write(f"Nature Goods: {item['Nature Goods']}\n")
-                f.write(f"SHCs: {item['SHCs']}\n")
-                f.write(f"Timestamp: {item['Timestamp']}\n")
-                f.write(f"{'-'*30}\n")
-        print(f"Unclassified items logged to {log_filename} ({len(unclassified_log)} items)")
-    else:
-        print("No unclassified items found.")
-    
-    # Print summary statistics
-    print(f"\nSummary Statistics:")
-    print(f"Total flights processed: {len(df_book2)}")
-    print(f"Total weight processed: {df_book2['TOTAL WEIGHT'].sum():,.2f} kg")
-    
-    # Category breakdown
-    print(f"\nCategory Breakdown (Weight):")
-    for col in category_columns:
-        count = df_book2[col].sum()
-        if count > 0:
-            print(f"  {col}: {count} kg")
-    
-
-    print(f"\nCategory Breakdown (AWBs):")
-    for col in awb_columns:
-        count = df_book2[col].sum()
-        if count > 0:
-            print(f"  {col}: {count}")
-    
-    return df_book2
-    
+
+# -----------------------------
+# Input reader (robust header handling)
+# -----------------------------
+def read_input(input_file):
+    """
+    Attempt to read the Excel with sensible header row.
+    Prefer header=1 (your usual export), fallback to header=0.
+    Normalize/rename key columns to standardized names.
+    """
+    df = None
+    for hdr in (1, 0, 2):
+        try:
+            tmp = pd.read_excel(input_file, header=hdr)
+        except Exception:
+            continue
+        cols_lower = [str(c).strip().lower() for c in tmp.columns]
+        # We expect at least 'flight' and 'awb' columns to be present
+        if any("flight" in c and "date" in c for c in cols_lower) or any("flight no" in c for c in cols_lower):
+            df = tmp
+            break
+    if df is None:
+        # final fallback - try default read
+        df = pd.read_excel(input_file, header=0)
+
+    # build a mapping from current column names to standardized keys
+    col_map = {}
+    for c in df.columns:
+        lc = str(c).strip().lower()
+        if "flight" in lc and "date" in lc:
+            col_map[c] = "flight_date"
+        elif lc == "carrier" or "carrier" in lc or "airline" in lc:
+            col_map[c] = "carrier"
+        elif "flight" in lc and ("no" in lc or "number" in lc):
+            col_map[c] = "flight_no"
+        elif "origin" in lc:
+            col_map[c] = "origin"
+        elif "dest" in lc or "destination" in lc:
+            col_map[c] = "dest"
+        elif "awb" in lc:
+            col_map[c] = "awb"
+        elif "rcv" in lc and "weight" in lc or lc == "weight" or "rcv weight" in lc:
+            col_map[c] = "rcv_weight"
+        elif "nature" in lc and "good" in lc:
+            col_map[c] = "nature_goods"
+        elif "shc" in lc:
+            col_map[c] = "shcs"
+        else:
+            col_map[c] = c  # keep original if unknown
+
+    df = df.rename(columns=col_map)
+
+    # Ensure required cols exist (create if missing)
+    for required in ("flight_date", "carrier", "flight_no", "awb", "rcv_weight", "nature_goods", "shcs"):
+        if required not in df.columns:
+            df[required] = ""
+
+    # force rcv_weight numeric
+    df["rcv_weight"] = pd.to_numeric(df["rcv_weight"], errors="coerce").fillna(0.0)
+
+    # Make sure flight_no and carrier are strings
+    df["flight_no"] = df["flight_no"].astype(str)
+    df["carrier"] = df["carrier"].astype(str)
+
+    return df
+
+# -----------------------------
+# Main transform
+# -----------------------------
+def transform(input_file=INPUT_FILE, output_file=OUTPUT_FILE):
+    # Read input
+    if not os.path.exists(input_file):
+        print(f"Input file '{input_file}' not found.")
+        return
+
+    df = read_input(input_file)
+
+    # Prepare logging header
+    ensure_log_header()
+
+    # Compute flight category (F/CATEGORY) per row
+    df["f_category"] = df.apply(lambda r: classify_flight_category(r.get("carrier", ""), r.get("flight_no", "")), axis=1)
+
+    # Compute "category" per AWB row
+    df["category"] = df.apply(lambda r: classify_goods(r.get("nature_goods", ""), r.get("shcs", ""), r.get("awb", "")), axis=1)
+
+    # We IGNORE origin/dest when grouping — the user requested sector be empty.
+    # Group by: flight_date, carrier, flight_no, f_category
+    group_cols = ["flight_date", "carrier", "flight_no", "f_category"]
+
+    aggregated = []
+    for keys, grp in df.groupby(group_cols, dropna=False):
+        flight_date, carrier, flight_no, f_category = keys
+        # Prepare row skeleton
+        row = {col: 0 for col in OUTPUT_COLUMNS}
+        row["DATE"] = flight_date
+        row["AIRLINE"] = carrier
+        row["FLIGHT No"] = flight_no
+        row["SECTOR"] = ""          # intentionally left empty
+        row["F/CATEGORY"] = f_category
+
+        # Sum weights & count unique AWBs per category
+        total_awbs = 0
+        total_weight = 0.0
+
+        # track seen AWBs to count unique awbs per category reliably
+        # (we'll count per-category using nunique below)
+        for cat in [c for c in CATEGORY_KEYWORDS.keys()] + list({"PER/COL","DG"}):
+            pass  # we won't use this loop; we'll use fixed category list next
+
+        # Use fixed categories order for sums (matching OUTPUT_COLUMNS)
+        category_list = ["G. CARGO", "VEGETABLES", "AVOCADO", "FISH", "MEAT", "VALUABLES",
+                         "FLOWERS", "PER/COL", "DG", "CRABS/LOBSTER", "P.O.MAIL", "COURIER"]
+
+        for cat in category_list:
+            sub = grp[grp["category"] == cat]
+            wsum = float(sub["rcv_weight"].sum()) if not sub.empty else 0.0
+            awb_count = int(sub["awb"].nunique()) if not sub.empty else 0
+            # Put weight in category column
+            row[cat] = wsum
+            # Put AWB count in AWB column (if mapping exists)
+            awb_col = AWB_COL_MAP.get(cat)
+            if awb_col:
+                row[awb_col] = awb_count
+            total_weight += wsum
+            total_awbs += awb_count
+
+        row["TOTAL WEIGHT"] = total_weight
+        row["TOTAL AWBs"] = total_awbs
+
+        aggregated.append(row)
+
+    out_df = pd.DataFrame(aggregated, columns=OUTPUT_COLUMNS)
+
+    # Ensure numeric columns are numeric (replace NaN with 0)
+    num_cols = [c for c in OUTPUT_COLUMNS if c not in ("DATE","AIRLINE","FLIGHT No","SECTOR","F/CATEGORY")]
+    out_df[num_cols] = out_df[num_cols].fillna(0)
+
+    out_df.to_excel(output_file, index=False)
+    print(f"✅ Transformation complete — saved to '{output_file}' (SECTOR intentionally empty).")
+    print(f"Unclassified/conflict log: '{UNCLASSIFIED_FILE}' (timestamped).")
 
 if __name__ == "__main__":
     # Run the transformation
