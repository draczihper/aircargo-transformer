--- conflicted
+++ resolved
@@ -1,12 +1,7 @@
 import pandas as pd
 import numpy as np
 from datetime import datetime
-import warnings
-warnings.filterwarnings('ignore')
-
-<<<<<<< HEAD
-def classify_cargo(row, unclassified_log):
-=======
+
 # -----------------------------
 # Config / mappings
 # -----------------------------
@@ -115,73 +110,6 @@
 # Flight category logic
 # -----------------------------
 def classify_flight_category(carrier, flight_no):
->>>>>>> 2bf34be4
-    """
-    Classify cargo based on Nature Goods and SHCs with comprehensive rules.
-    Returns the category and weight for that category.
-    """
-    nature_goods = str(row['Nature Goods']).lower() if pd.notna(row['Nature Goods']) else ''
-    shcs = str(row['SHCs']).upper() if pd.notna(row['SHCs']) else ''
-    weight = float(row['weight']) if pd.notna(row['weight']) else 0
-    awb = str(row['AWB']) if pd.notna(row['AWB']) else ''
-    
-    # Check AWB prefix for P.O.MAIL
-    if awb.startswith('MAL'):
-        return 'P.O.MAIL', weight
-    
-    # Priority 1: Specific items in Nature Goods
-    if 'meat' in nature_goods or 'PEM' in shcs:
-        return 'MEAT', weight
-    
-    if 'fish' in nature_goods or 'PES' in shcs:
-        # Special case for crabs/lobster
-        if any(term in nature_goods for term in ['lobster', 'crab', 'crabs']):
-            return 'CRABS/LOBSTER', weight
-        return 'FISH', weight
-    
-    if any(term in nature_goods for term in ['lobster', 'crab', 'crabs']) or 'PES' in shcs or 'PEL' in shcs:
-        return 'CRABS/LOBSTER', weight
-    
-    if 'flower' in nature_goods or 'PEF' in shcs:
-        return 'FLOWERS', weight
-    
-    if 'avocado' in nature_goods:
-        return 'AVOCADO', weight
-    
-    if 'vegetable' in nature_goods or 'vegetables' in nature_goods:
-        return 'VEGETABLES', weight
-    
-    if 'courier' in nature_goods or 'COU' in shcs:
-        return 'COURIER', weight
-    
-    if 'valuable' in nature_goods or 'VAL' in shcs:
-        return 'VALUABLES', weight
-
-    if any(term in shcs for term in['RFL', 'RMD', 'RRY', 'DGR','RNG', 'RCL', 'RCM' ]) or 'dangerous' in nature_goods:
-        return 'DG', weight
-    
-    if 'GEN' in shcs or 'GCR' in shcs or 'HUM' in shcs or 'NWP' in shcs:
-        return 'G. CARGO', weight
-    
-    
-    # Priority 2: Generic perishables
-    perishable_terms = ['perishable', 'fresh', 'chilled', 'frozen', 'cool', 'cold']
-    if any(term in nature_goods for term in perishable_terms) or 'COL' in shcs or 'PER' in shcs or 'FRO' in shcs:
-        return 'PER/COL', weight
-    
-    # If we can't classify with confidence, log it
-    if nature_goods and nature_goods not in ['general cargo', 'cargo', 'general', '']:
-        unclassified_log.append({
-            'AWB': awb,
-            'Nature Goods': row['Nature Goods'],
-            'SHCs': row['SHCs'],
-            'Timestamp': datetime.now().strftime('%Y-%m-%d %H:%M:%S')
-        })
-    
-    # Default to general cargo
-    return 'G. CARGO', weight
-
-def classify_flight_category(carrier, flight_no):
     """
     Classify flight category based on carrier and flight number.
     """
